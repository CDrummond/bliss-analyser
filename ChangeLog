--- conflicted
+++ resolved
@@ -1,15 +1,12 @@
 0.1.0
 -----
 1. Add support for analysing CUE files.
-<<<<<<< HEAD
-2. Support up to 5 music folders (music, music_1, music_2, music_3, and
-   music_4).
-=======
 2. Output list of (up to 100) tracks that failed to analyse.
 3. When performing a dry-run analysis (--dry-run) print paths of all tracks to
    be analysed and to be removed.
 4. Use git version of tag reader library.
->>>>>>> e88c4446
+5. Support up to 5 music folders (music, music_1, music_2, music_3, and
+   music_4).
 
 0.0.2
 -----
